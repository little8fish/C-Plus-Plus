--- conflicted
+++ resolved
@@ -8,15 +8,8 @@
 
 * Use the directory structure of the repository.
 * Please describe your pull requests. 
-<<<<<<< HEAD
-* Don't use **bits/stdc++.h** because this is quite Linux specific and slow down the compiler process.
-* Put in comments in your code.
-* Avoid **struct** uses instead the **class** keyword.
-* Add some test cases in the main-function.
-* Can suggest any change in present algorithms(if needed).
-=======
 * Don't use **bits/stdc++.h** because this is quite Linux specific and slows down the compiler process.
 * Put comments in your code.
 * Avoid **struct**. Instead use the **class** keyword.
 * Add some test cases in the main-function.
->>>>>>> 9461beb7
+* Can suggest any change in present algorithms(if needed).
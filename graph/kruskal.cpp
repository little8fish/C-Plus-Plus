--- conflicted
+++ resolved
@@ -5,11 +5,7 @@
 //#include <boost/multiprecision/cpp_int.hpp>
 // using namespace boost::multiprecision;
 const int mx = 1e6 + 5;
-<<<<<<< HEAD
-typedef int64_t ll;
-=======
 using ll = int64_t;
->>>>>>> 990e578a
 
 std::array<ll, mx> parent;
 ll node, edge;

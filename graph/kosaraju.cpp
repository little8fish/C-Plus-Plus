/* Implementation of Kosaraju's Algorithm to find out the strongly connected
   components (SCCs) in a graph. Author:Anirban166
*/

#include <iostream>
#include <vector>
#include <stack>


/**
 * Iterative function/method to print graph:
 * @param a adjacency list representation of the graph
 * @param V number of vertices
 * @return void
 **/
void print(const std::vector< std::vector<int> > &a, int V) {
    for (int i = 0; i < V; i++) {
        if (!a[i].empty()) {
            std::cout << "i=" << i << "-->";
        }
        for (int j : a[i]) {
            std::cout << j << " ";
        }
        if (!a[i].empty()) {
            std::cout << std::endl;
        }
    }
}

/**
 * //Recursive function/method to push vertices into stack passed as parameter:
<<<<<<< HEAD
 * @param v : vertices
 * @param &st : stack passed by reference
 * @param &vis : array to keep track of visited nodes (boolean type)
 * @param adj[] : array of vectors to represent graph
=======
 * @param v vertices
 * @param st stack passed by reference
 * @param vis array to keep track of visited nodes (boolean type)
 * @param adj adjacency list representation of the graph
>>>>>>> 990e578a
 * @return void
 **/
void push_vertex(int v, std::stack<int> *st, std::vector<bool> *vis, const std::vector< std::vector<int> > &adj) {
    (*vis)[v] = true;
    for (auto i = adj[v].begin(); i != adj[v].end(); i++) {
        if ((*vis)[*i] == false) {
            push_vertex(*i, st, vis, adj);
        }
    }
    st->push(v);
}

/**
 * //Recursive function/method to implement depth first traversal(dfs):
<<<<<<< HEAD
 * @param v : vertices
 * @param vis : array to keep track of visited nodes (boolean type)
 * @param grev[] : graph with reversed edges
=======
 * @param v vertices
 * @param vis array to keep track of visited nodes (boolean type)
 * @param grev graph with reversed edges
>>>>>>> 990e578a
 * @return void
 **/
void dfs(int v, std::vector<bool> *vis, const std::vector< std::vector<int> > &grev) {
    (*vis)[v] = true;
    // cout<<v<<" ";
    for (auto i = grev[v].begin(); i != grev[v].end(); i++) {
        if ((*vis)[*i] == false) {
            dfs(*i, vis, grev);
        }
    }
}

// function/method to implement Kosaraju's Algorithm:
/**
* Info about the method
* @param V vertices in graph
* @param adj array of vectors that represent a graph (adjacency list/array)
* @return int ( 0, 1, 2..and so on, only unsigned values as either there can be
no SCCs i.e. none(0) or there will be x no. of SCCs (x>0)) i.e. it returns the
count of (number of) strongly connected components (SCCs) in the graph.
(variable 'count_scc' within function)
**/
int kosaraju(int V, const std::vector< std::vector<int> > &adj) {
    std::vector<bool> vis(V, false);
    std::stack<int> st;
    for (int v = 0; v < V; v++) {
        if (vis[v] == false) {
            push_vertex(v, &st, &vis, adj);
        }
    }
    // making new graph (grev) with reverse edges as in adj[]:
    std::vector< std::vector<int> > grev(V);
    for (int i = 0; i < V + 1; i++) {
        for (auto j = adj[i].begin(); j != adj[i].end(); j++) {
            grev[*j].push_back(i);
        }
    }
    // cout<<"grev="<<endl; ->debug statement
    // print(grev,V);       ->debug statement
    // reinitialise visited to 0
    for (int i = 0; i < V; i++) vis[i] = false;
    int count_scc = 0;
    while (!st.empty()) {
        int t = st.top();
        st.pop();
        if (vis[t] == false) {
            dfs(t, &vis, grev);
            count_scc++;
        }
    }
    // cout<<"count_scc="<<count_scc<<endl; //in case you want to print here
    // itself, uncomment & change return type of function to void.
    return count_scc;
}

// All critical/corner cases have been taken care of.
// Input your required values: (not hardcoded)
int main() {
    int t = 0;
    std::cin >> t;
    while (t--) {
        int a = 0, b = 0;  // a->number of nodes, b->directed edges.
        std::cin >> a >> b;
        int m = 0, n = 0;
        std::vector< std::vector<int> > adj(a + 1);
        for (int i = 0; i < b; i++)  // take total b inputs of 2 vertices each
                                     // required to form an edge.
        {
            std::cin >> m >> n;  // take input m,n denoting edge from m->n.
            adj[m].push_back(n);
        }
        // pass number of nodes and adjacency array as parameters to function:
        std::cout << kosaraju(a, adj) << std::endl;
    }
    return 0;
}<|MERGE_RESOLUTION|>--- conflicted
+++ resolved
@@ -29,17 +29,10 @@
 
 /**
  * //Recursive function/method to push vertices into stack passed as parameter:
-<<<<<<< HEAD
- * @param v : vertices
- * @param &st : stack passed by reference
- * @param &vis : array to keep track of visited nodes (boolean type)
- * @param adj[] : array of vectors to represent graph
-=======
  * @param v vertices
  * @param st stack passed by reference
  * @param vis array to keep track of visited nodes (boolean type)
  * @param adj adjacency list representation of the graph
->>>>>>> 990e578a
  * @return void
  **/
 void push_vertex(int v, std::stack<int> *st, std::vector<bool> *vis, const std::vector< std::vector<int> > &adj) {
@@ -54,15 +47,9 @@
 
 /**
  * //Recursive function/method to implement depth first traversal(dfs):
-<<<<<<< HEAD
- * @param v : vertices
- * @param vis : array to keep track of visited nodes (boolean type)
- * @param grev[] : graph with reversed edges
-=======
  * @param v vertices
  * @param vis array to keep track of visited nodes (boolean type)
  * @param grev graph with reversed edges
->>>>>>> 990e578a
  * @return void
  **/
 void dfs(int v, std::vector<bool> *vis, const std::vector< std::vector<int> > &grev) {
